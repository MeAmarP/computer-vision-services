--- conflicted
+++ resolved
@@ -25,8 +25,6 @@
     model_weights_name = config["model_weights"]
     threshold = config.get("threshold", 0.5)
 
-    labels = config.get("coco_labels", [])
-
     if task == "semantic_segmentation":
         import torchvision.models.segmentation as segmentation
 
@@ -41,7 +39,6 @@
         weights_class = getattr(models, model_weights_class_name)
         weights = getattr(weights_class, model_weights_name)
         model = model_fn(weights=weights).to(device)
-        labels = list(weights.meta.get("categories", labels))
     else:  # object_detection or keypoint_detection
         import torchvision.models.detection as detection
 
@@ -51,7 +48,7 @@
         model = model_fn(weights=weights, score_thresh=threshold).to(device)
 
     model.eval()
-    return model, labels
+    return model
 
 def main():
     config = load_config("config.yaml")
@@ -63,19 +60,15 @@
     os.makedirs(infer_output_dir, exist_ok=True)
 
     device = torch.device("cuda" if torch.cuda.is_available() else "cpu")
-    model, labels = load_model_from_config(config, device)
+    model = load_model_from_config(config, device)
 
-<<<<<<< HEAD
     # Load labels from external YAML file based on task
     labels_config_path = config["labels"][task]
     with open(labels_config_path, "r") as f:
         labels_yaml = yaml.safe_load(f)
     labels = labels_yaml[task]
 
-    palette = generate_color_palette(labels)
-=======
     palette = generate_color_palette(labels) if task != "image_classification" else None
->>>>>>> a0cdd69e
     print("\n")
     print("---"*20)
     print(os.listdir(input_dir))
